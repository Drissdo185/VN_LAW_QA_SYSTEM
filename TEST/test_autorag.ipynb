--- conflicted
+++ resolved
@@ -117,11 +117,6 @@
       "\n",
       "Metadata: {'category': 'General', 'fine_amount': 'None', 'violation_type': 'khác', 'original_text': 'Loại phương tiện: General\\nMức phạt: None\\nNội dung vi phạm: Luật giao thông quy định: Trường hợp giấy phép lái xe bị trừ hết điểm thì người có giấy phép lái xe không được điều khiển phương tiện tham gia giao thông đường bộ theo giấy phép lái xe đó. Sau thời hạn ít nhất là 06 tháng kể từ ngày bị trừ hết điểm, người có giấy phép lái xe được tham gia kiểm tra nội dung kiến thức pháp luật về trật tự, an toàn giao thông đường bộ theo quy định tại khoản 7 Điều 61 Luật Trật tự an toàn giao thông đường bộ 2024 do lực lượng Cảnh sát giao thông tổ chức, có kết quả đạt yêu cầu thì được phục hồi đủ 12 điểm.'}\n",
       "\n",
-<<<<<<< HEAD
-      "Score: 0.6338326930999756\n",
-=======
-      "Score: 0.2621440887451172\n",
->>>>>>> 54a6c22d
       "\n",
       "==================================================\n",
       "Result 3:\n",
@@ -130,11 +125,6 @@
       "\n",
       "Metadata: {'category': 'General', 'fine_amount': 'None', 'violation_type': 'khác', 'original_text': 'Loại phương tiện: General\\nMức phạt: None\\nNội dung vi phạm: Luật giao thông quy định: Giấy phép lái xe sau khi đổi, cấp lại, nâng hạng được giữ nguyên số điểm của giấy phép lái xe trước khi đổi, cấp lại, nâng hạng.'}\n",
       "\n",
-<<<<<<< HEAD
-      "Score: 0.5206228494644165\n",
-=======
-      "Score: 0.25315698981285095\n",
->>>>>>> 54a6c22d
       "\n",
       "==================================================\n",
       "Result 4:\n",
@@ -143,11 +133,6 @@
       "\n",
       "Metadata: {'category': 'ô tô', 'fine_amount': 'Trừ 06 điểm giấy phép lái xe', 'violation_type': 'khác', 'original_text': 'Loại phương tiện: ô tô\\nMức phạt: Trừ 06 điểm giấy phép lái xe\\nNội dung vi phạm: Điều khiển xe (kể cả rơ moóc và sơ mi rơ moóc) không gắn biển số (đối với loại xe có quy định phải gắn biển số)'}\n",
       "\n",
-<<<<<<< HEAD
-      "Score: 0.4543844759464264\n",
-=======
-      "Score: 0.24451692402362823\n",
->>>>>>> 54a6c22d
       "\n",
       "==================================================\n",
       "Result 5:\n",
@@ -156,11 +141,6 @@
       "\n",
       "Metadata: {'category': 'General', 'fine_amount': 'None', 'violation_type': 'khác', 'original_text': 'Loại phương tiện: General\\nMức phạt: None\\nNội dung vi phạm: Luật giao thông quy định: Người có thẩm quyền xử phạt vi phạm hành chính có thẩm quyền trừ điểm giấy phép lái xe.'}\n",
       "\n",
-<<<<<<< HEAD
-      "Score: 0.4254791736602783\n",
-=======
-      "Score: 0.22253383696079254\n",
->>>>>>> 54a6c22d
       "\n",
       "==================================================\n",
       "Result 6:\n",
@@ -169,11 +149,6 @@
       "\n",
       "Metadata: {'category': 'General', 'fine_amount': 'None', 'violation_type': 'khác', 'original_text': 'Loại phương tiện: General\\nMức phạt: None\\nNội dung vi phạm: Luật giao thông quy định: Giấy phép lái xe chưa bị trừ hết điểm và không bị trừ điểm trong thời hạn 12 tháng từ ngày bị trừ điểm gần nhất thì được phục hồi đủ 12 điểm.'}\n",
       "\n",
-<<<<<<< HEAD
-      "Score: 0.41708293557167053\n",
-=======
-      "Score: 0.21579952538013458\n",
->>>>>>> 54a6c22d
       "\n",
       "==================================================\n",
       "Result 7:\n",
@@ -182,11 +157,6 @@
       "\n",
       "Metadata: {'category': 'ô tô', 'fine_amount': 'Trừ 06 điểm giấy phép lái xe', 'violation_type': 'khác', 'original_text': 'Loại phương tiện: ô tô\\nMức phạt: Trừ 06 điểm giấy phép lái xe\\nNội dung vi phạm: Điều khiển xe không gắn đủ biển số hoặc gắn biển số không đúng vị trí, không đúng quy cách theo quy định; gắn biển số không rõ chữ, số hoặc sử dụng chất liệu khác sơn, dán lên chữ, số của biển số xe; gắn biển số bị bẻ cong, che lấp, làm thay đổi chữ, số, màu sắc (của chữ, số, nền biển số xe), hình dạng, kích thước của biển số xe (kể cả rơ moóc và sơ mi rơ moóc)'}\n",
       "\n",
-<<<<<<< HEAD
-      "Score: 0.39813390374183655\n",
-=======
-      "Score: 0.17215727269649506\n",
->>>>>>> 54a6c22d
       "\n",
       "==================================================\n",
       "Result 8:\n",
@@ -195,11 +165,6 @@
       "\n",
       "Metadata: {'category': 'General', 'fine_amount': 'None', 'violation_type': 'khác', 'original_text': 'Loại phương tiện: General\\nMức phạt: None\\nNội dung vi phạm: Luật giao thông quy định Người điều khiển phương tiện tham gia giao thông đường bộ phải bảo đảm điều kiện sức khỏe phù hợp với từng loại phương tiện được phép điều khiển. Bộ trưởng Bộ Y tế quy định về tiêu chuẩn sức khỏe, việc khám sức khỏe đối với người lái xe, người điều khiển xe máy chuyên dùng; việc khám sức khỏe định kỳ đối với người hành nghề lái xe ô tô; xây dựng cơ sở dữ liệu về sức khỏe của người lái xe, người điều khiển xe máy chuyên dùng.'}\n",
       "\n",
-<<<<<<< HEAD
-      "Score: 0.372635155916214\n",
-=======
-      "Score: 0.16864798963069916\n",
->>>>>>> 54a6c22d
       "\n",
       "==================================================\n",
       "Result 9:\n",
@@ -208,11 +173,6 @@
       "\n",
       "Metadata: {'category': 'ô tô', 'fine_amount': 'Trừ 2 điểm giấy phép lái xe - Điều kiện phương tiện', 'violation_type': 'khác', 'original_text': 'Loại phương tiện: ô tô\\nMức phạt: Trừ 2 điểm giấy phép lái xe - Điều kiện phương tiện\\nNội dung vi phạm: Không có giấy chứng nhận/tem kiểm định (ô tô)'}\n",
       "\n",
-<<<<<<< HEAD
-      "Score: 0.3224574327468872\n",
-=======
-      "Score: 0.1671065241098404\n",
->>>>>>> 54a6c22d
       "\n",
       "==================================================\n",
       "Result 10:\n",
@@ -221,11 +181,6 @@
       "\n",
       "Metadata: {'category': 'ô tô chở hàng', 'fine_amount': 'Trừ 10 điểm giấy phép lái xe', 'violation_type': 'khác', 'original_text': 'Loại phương tiện: ô tô chở hàng\\nMức phạt: Trừ 10 điểm giấy phép lái xe\\nNội dung vi phạm: Vi phạm quy định về chở hàng mà gây tai nạn giao thông (ô tô chở hàng)'}\n",
       "\n",
-<<<<<<< HEAD
-      "Score: 0.3165188133716583\n",
-=======
-      "Score: 0.15897154808044434\n",
->>>>>>> 54a6c22d
       "\n",
       "==================================================\n"
      ]
